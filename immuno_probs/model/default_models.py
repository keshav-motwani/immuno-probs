# ImmunoProbs Python package able to calculate the generation probability of
# V(D)J and CDR3 sequences. Copyright (C) 2019 Wout van Helvoirt

# This program is free software: you can redistribute it and/or modify
# it under the terms of the GNU General Public License as published by
# the Free Software Foundation, either version 3 of the License, or
# (at your option) any later version.

# This program is distributed in the hope that it will be useful,
# but WITHOUT ANY WARRANTY; without even the implied warranty of
# MERCHANTABILITY or FITNESS FOR A PARTICULAR PURPOSE.  See the
# GNU General Public License for more details.

# You should have received a copy of the GNU General Public License
# along with this program.  If not, see <http://www.gnu.org/licenses/>.


"""Contains function for loading and using build-in V(D)J models."""


import os
from pkg_resources import resource_filename


def get_default_model_file_paths(name):
    """Returns a directory with file paths for a given model name.

    name : str
        A string value representing a model name in the dictionary.

    Returns
    -------
    dict
        Containing model marginals, model parameters, v_anchors and j_anchors
        file paths. If model name does not exist in the dictionary, return None.

    """
    # Set the file paths for the models
    pkg_name = __name__.split('.')[0]
    default_models = {
        'human-t-alpha': {
<<<<<<< HEAD
            'marginals': resource_filename(pkg_name, os.path.join('data', 'human_t_alpha', 'model_marginals.txt')),
            'parameters': resource_filename(pkg_name, os.path.join('data', 'human_t_alpha', 'model_params.txt')),
            'v_anchors': resource_filename(pkg_name, os.path.join('data', 'human_t_alpha', 'V_gene_CDR3_anchors.csv')),
            'j_anchors': resource_filename(pkg_name, os.path.join('data', 'human_t_alpha', 'J_gene_CDR3_anchors.csv')),
=======
            'type': 'VJ',
            'marginals': resource_filename(pkg_name, os.path.join('default_models', 'human_t_alpha', 'model_marginals.txt')),
            'parameters': resource_filename(pkg_name, os.path.join('default_models', 'human_t_alpha', 'model_params.txt')),
            'v_anchors': resource_filename(pkg_name, os.path.join('default_models', 'human_t_alpha', 'V_gene_CDR3_anchors.csv')),
            'j_anchors': resource_filename(pkg_name, os.path.join('default_models', 'human_t_alpha', 'J_gene_CDR3_anchors.csv')),
>>>>>>> d0836159
            'reference': {
                'V': resource_filename(pkg_name, os.path.join('data', 'human_t_alpha', 'genomic_V.fasta')),
                'J': resource_filename(pkg_name, os.path.join('data', 'human_t_alpha', 'genomic_J.fasta')),
            },
        },
        'human-t-beta': {
<<<<<<< HEAD
            'marginals': resource_filename(pkg_name, os.path.join('data', 'human_t_beta', 'model_marginals.txt')),
            'parameters': resource_filename(pkg_name, os.path.join('data', 'human_t_beta', 'model_params.txt')),
            'v_anchors': resource_filename(pkg_name, os.path.join('data', 'human_t_beta', 'V_gene_CDR3_anchors.csv')),
            'j_anchors': resource_filename(pkg_name, os.path.join('data', 'human_t_beta', 'J_gene_CDR3_anchors.csv')),
=======
            'type': 'VDJ',
            'marginals': resource_filename(pkg_name, os.path.join('default_models', 'human_t_beta', 'model_marginals.txt')),
            'parameters': resource_filename(pkg_name, os.path.join('default_models', 'human_t_beta', 'model_params.txt')),
            'v_anchors': resource_filename(pkg_name, os.path.join('default_models', 'human_t_beta', 'V_gene_CDR3_anchors.csv')),
            'j_anchors': resource_filename(pkg_name, os.path.join('default_models', 'human_t_beta', 'J_gene_CDR3_anchors.csv')),
>>>>>>> d0836159
            'reference': {
                'V': resource_filename(pkg_name, os.path.join('data', 'human_t_beta', 'genomic_V.fasta')),
                'D': resource_filename(pkg_name, os.path.join('data', 'human_t_beta', 'genomic_D.fasta')),
                'J': resource_filename(pkg_name, os.path.join('data', 'human_t_beta', 'genomic_J.fasta')),
            },
        },
        'human-b-heavy': {
<<<<<<< HEAD
            'marginals': resource_filename(pkg_name, os.path.join('data', 'human_b_heavy', 'model_marginals.txt')),
            'parameters': resource_filename(pkg_name, os.path.join('data', 'human_b_heavy', 'model_params.txt')),
            'v_anchors': resource_filename(pkg_name, os.path.join('data', 'human_b_heavy', 'V_gene_CDR3_anchors.csv')),
            'j_anchors': resource_filename(pkg_name, os.path.join('data', 'human_b_heavy', 'J_gene_CDR3_anchors.csv')),
=======
            'type': 'VDJ',
            'marginals': resource_filename(pkg_name, os.path.join('default_models', 'human_b_heavy', 'model_marginals.txt')),
            'parameters': resource_filename(pkg_name, os.path.join('default_models', 'human_b_heavy', 'model_params.txt')),
            'v_anchors': resource_filename(pkg_name, os.path.join('default_models', 'human_b_heavy', 'V_gene_CDR3_anchors.csv')),
            'j_anchors': resource_filename(pkg_name, os.path.join('default_models', 'human_b_heavy', 'J_gene_CDR3_anchors.csv')),
>>>>>>> d0836159
            'reference': {
                'V': resource_filename(pkg_name, os.path.join('data', 'human_b_heavy', 'genomic_V.fasta')),
                'D': resource_filename(pkg_name, os.path.join('data', 'human_b_heavy', 'genomic_D.fasta')),
                'J': resource_filename(pkg_name, os.path.join('data', 'human_b_heavy', 'genomic_J.fasta')),
            },
        },
        'mouse-t-beta': {
<<<<<<< HEAD
            'marginals': resource_filename(pkg_name, os.path.join('data', 'mouse_t_beta', 'model_marginals.txt')),
            'parameters': resource_filename(pkg_name, os.path.join('data', 'mouse_t_beta', 'model_params.txt')),
            'v_anchors': resource_filename(pkg_name, os.path.join('data', 'mouse_t_beta', 'V_gene_CDR3_anchors.csv')),
            'j_anchors': resource_filename(pkg_name, os.path.join('data', 'mouse_t_beta', 'J_gene_CDR3_anchors.csv')),
=======
            'type': 'VDJ',
            'marginals': resource_filename(pkg_name, os.path.join('default_models', 'mouse_t_beta', 'model_marginals.txt')),
            'parameters': resource_filename(pkg_name, os.path.join('default_models', 'mouse_t_beta', 'model_params.txt')),
            'v_anchors': resource_filename(pkg_name, os.path.join('default_models', 'mouse_t_beta', 'V_gene_CDR3_anchors.csv')),
            'j_anchors': resource_filename(pkg_name, os.path.join('default_models', 'mouse_t_beta', 'J_gene_CDR3_anchors.csv')),
>>>>>>> d0836159
            'reference': {
                'V': resource_filename(pkg_name, os.path.join('data', 'mouse_t_beta', 'genomic_V.fasta')),
                'D': resource_filename(pkg_name, os.path.join('data', 'mouse_t_beta', 'genomic_D.fasta')),
                'J': resource_filename(pkg_name, os.path.join('data', 'mouse_t_beta', 'genomic_J.fasta')),
            },
        },
    }
    # For the species and chain return dict with file paths
    for model, file_paths in default_models.items():
        if model == name:
            return file_paths
    return None<|MERGE_RESOLUTION|>--- conflicted
+++ resolved
@@ -39,36 +39,22 @@
     pkg_name = __name__.split('.')[0]
     default_models = {
         'human-t-alpha': {
-<<<<<<< HEAD
+            'type': 'VJ',
             'marginals': resource_filename(pkg_name, os.path.join('data', 'human_t_alpha', 'model_marginals.txt')),
             'parameters': resource_filename(pkg_name, os.path.join('data', 'human_t_alpha', 'model_params.txt')),
             'v_anchors': resource_filename(pkg_name, os.path.join('data', 'human_t_alpha', 'V_gene_CDR3_anchors.csv')),
             'j_anchors': resource_filename(pkg_name, os.path.join('data', 'human_t_alpha', 'J_gene_CDR3_anchors.csv')),
-=======
-            'type': 'VJ',
-            'marginals': resource_filename(pkg_name, os.path.join('default_models', 'human_t_alpha', 'model_marginals.txt')),
-            'parameters': resource_filename(pkg_name, os.path.join('default_models', 'human_t_alpha', 'model_params.txt')),
-            'v_anchors': resource_filename(pkg_name, os.path.join('default_models', 'human_t_alpha', 'V_gene_CDR3_anchors.csv')),
-            'j_anchors': resource_filename(pkg_name, os.path.join('default_models', 'human_t_alpha', 'J_gene_CDR3_anchors.csv')),
->>>>>>> d0836159
             'reference': {
                 'V': resource_filename(pkg_name, os.path.join('data', 'human_t_alpha', 'genomic_V.fasta')),
                 'J': resource_filename(pkg_name, os.path.join('data', 'human_t_alpha', 'genomic_J.fasta')),
             },
         },
         'human-t-beta': {
-<<<<<<< HEAD
+            'type': 'VDJ',
             'marginals': resource_filename(pkg_name, os.path.join('data', 'human_t_beta', 'model_marginals.txt')),
             'parameters': resource_filename(pkg_name, os.path.join('data', 'human_t_beta', 'model_params.txt')),
             'v_anchors': resource_filename(pkg_name, os.path.join('data', 'human_t_beta', 'V_gene_CDR3_anchors.csv')),
             'j_anchors': resource_filename(pkg_name, os.path.join('data', 'human_t_beta', 'J_gene_CDR3_anchors.csv')),
-=======
-            'type': 'VDJ',
-            'marginals': resource_filename(pkg_name, os.path.join('default_models', 'human_t_beta', 'model_marginals.txt')),
-            'parameters': resource_filename(pkg_name, os.path.join('default_models', 'human_t_beta', 'model_params.txt')),
-            'v_anchors': resource_filename(pkg_name, os.path.join('default_models', 'human_t_beta', 'V_gene_CDR3_anchors.csv')),
-            'j_anchors': resource_filename(pkg_name, os.path.join('default_models', 'human_t_beta', 'J_gene_CDR3_anchors.csv')),
->>>>>>> d0836159
             'reference': {
                 'V': resource_filename(pkg_name, os.path.join('data', 'human_t_beta', 'genomic_V.fasta')),
                 'D': resource_filename(pkg_name, os.path.join('data', 'human_t_beta', 'genomic_D.fasta')),
@@ -76,18 +62,11 @@
             },
         },
         'human-b-heavy': {
-<<<<<<< HEAD
+            'type': 'VDJ',
             'marginals': resource_filename(pkg_name, os.path.join('data', 'human_b_heavy', 'model_marginals.txt')),
             'parameters': resource_filename(pkg_name, os.path.join('data', 'human_b_heavy', 'model_params.txt')),
             'v_anchors': resource_filename(pkg_name, os.path.join('data', 'human_b_heavy', 'V_gene_CDR3_anchors.csv')),
             'j_anchors': resource_filename(pkg_name, os.path.join('data', 'human_b_heavy', 'J_gene_CDR3_anchors.csv')),
-=======
-            'type': 'VDJ',
-            'marginals': resource_filename(pkg_name, os.path.join('default_models', 'human_b_heavy', 'model_marginals.txt')),
-            'parameters': resource_filename(pkg_name, os.path.join('default_models', 'human_b_heavy', 'model_params.txt')),
-            'v_anchors': resource_filename(pkg_name, os.path.join('default_models', 'human_b_heavy', 'V_gene_CDR3_anchors.csv')),
-            'j_anchors': resource_filename(pkg_name, os.path.join('default_models', 'human_b_heavy', 'J_gene_CDR3_anchors.csv')),
->>>>>>> d0836159
             'reference': {
                 'V': resource_filename(pkg_name, os.path.join('data', 'human_b_heavy', 'genomic_V.fasta')),
                 'D': resource_filename(pkg_name, os.path.join('data', 'human_b_heavy', 'genomic_D.fasta')),
@@ -95,18 +74,11 @@
             },
         },
         'mouse-t-beta': {
-<<<<<<< HEAD
+            'type': 'VDJ',
             'marginals': resource_filename(pkg_name, os.path.join('data', 'mouse_t_beta', 'model_marginals.txt')),
             'parameters': resource_filename(pkg_name, os.path.join('data', 'mouse_t_beta', 'model_params.txt')),
             'v_anchors': resource_filename(pkg_name, os.path.join('data', 'mouse_t_beta', 'V_gene_CDR3_anchors.csv')),
             'j_anchors': resource_filename(pkg_name, os.path.join('data', 'mouse_t_beta', 'J_gene_CDR3_anchors.csv')),
-=======
-            'type': 'VDJ',
-            'marginals': resource_filename(pkg_name, os.path.join('default_models', 'mouse_t_beta', 'model_marginals.txt')),
-            'parameters': resource_filename(pkg_name, os.path.join('default_models', 'mouse_t_beta', 'model_params.txt')),
-            'v_anchors': resource_filename(pkg_name, os.path.join('default_models', 'mouse_t_beta', 'V_gene_CDR3_anchors.csv')),
-            'j_anchors': resource_filename(pkg_name, os.path.join('default_models', 'mouse_t_beta', 'J_gene_CDR3_anchors.csv')),
->>>>>>> d0836159
             'reference': {
                 'V': resource_filename(pkg_name, os.path.join('data', 'mouse_t_beta', 'genomic_V.fasta')),
                 'D': resource_filename(pkg_name, os.path.join('data', 'mouse_t_beta', 'genomic_D.fasta')),
